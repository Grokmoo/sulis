//  This file is part of Sulis, a turn based RPG written in Rust.
//  Copyright 2019 Jared Stephen
//
//  Sulis is free software: you can redistribute it and/or modify
//  it under the terms of the GNU General Public License as published by
//  the Free Software Foundation, either version 3 of the License, or
//  (at your option) any later version.
//
//  Sulis is distributed in the hope that it will be useful,
//  but WITHOUT ANY WARRANTY; without even the implied warranty of
//  MERCHANTABILITY or FITNESS FOR A PARTICULAR PURPOSE.  See the
//  GNU General Public License for more details.
//
//  You should have received a copy of the GNU General Public License
//  along with Sulis.  If not, see <http://www.gnu.org/licenses/>

use std::collections::HashMap;
use std::{any::Any, cell::RefCell, rc::Rc, time::Instant};

use crate::{
    character_window, formation_window, inventory_window, merchant_window, prop_window,
    quest_window, world_map_window, AbilitiesBar, ApBar, AreaView, CharacterWindow, ConsoleWindow,
    FormationWindow, GameOverWindow, InGameMenu, InitiativeTicker, InventoryWindow, MerchantWindow,
    PortraitPane, PropWindow, QuestWindow, QuickItemBar, WorldMapWindow,
};
use sulis_core::config::Config;
use sulis_core::io::{keyboard_event::Key, InputAction};
use sulis_core::ui::{Callback, Cursor, Widget, WidgetKind, RcRfc};
use sulis_core::util;
use sulis_core::widgets::{Button, ConfirmationWindow, Label};
use sulis_module::{area::OnRest, Module};
use sulis_state::{
    area_feedback_text::ColorKind, save_file::create_save, script::script_callback,
    script::ScriptEntity, AreaFeedbackText, ChangeListener, EntityState, GameState, NextGameStep,
    Script,
};

const WINDOW_NAMES: [&str; 7] = [
    self::formation_window::NAME,
    self::inventory_window::NAME,
    self::character_window::NAME,
    self::quest_window::NAME,
    self::world_map_window::NAME,
    self::merchant_window::NAME,
    self::prop_window::NAME,
];

const NAME: &str = "game";

pub struct RootView {
    pub(crate) next_step: Option<NextGameStep>,
    status: RcRfc<Widget>,
    status_added: Option<Instant>,
    area_view: RcRfc<AreaView>,
    area_view_widget: RcRfc<Widget>,
    console: RcRfc<ConsoleWindow>,
    console_widget: RcRfc<Widget>,

    quick_item_bar: Option<RcRfc<Widget>>,
    abilities_bar: Option<RcRfc<Widget>>,
    area: String,
}

impl RootView {
    pub fn area_view(&self) -> (RcRfc<AreaView>, RcRfc<Widget>) {
        (
            Rc::clone(&self.area_view),
            Rc::clone(&self.area_view_widget),
        )
    }

    pub fn next_step(&mut self) -> Option<NextGameStep> {
        self.next_step.take()
    }

    pub fn set_next_step(&mut self, step: NextGameStep) {
        self.next_step = Some(step);
    }

    pub fn add_status_text(&mut self, text: &str) {
        self.status.borrow_mut().state.text = text.to_string();
        self.status_added = Some(Instant::now());
    }

    pub fn new() -> RcRfc<RootView> {
        let area_view = AreaView::new();
        let area_view_widget = Widget::with_defaults(area_view.clone());

        let console = ConsoleWindow::new();
        let console_widget = Widget::with_defaults(console.clone());

        Rc::new(RefCell::new(RootView {
            next_step: None,
            status: Widget::with_theme(Label::empty(), "status_text"),
            status_added: None,
            area_view,
            area_view_widget,
            area: "".to_string(),
            console,
            console_widget,
            quick_item_bar: None,
            abilities_bar: None,
        }))
    }

    /// Gets the merchant window if it is currently opened
    pub fn get_merchant_window(&self, widget: &RcRfc<Widget>) -> Option<RcRfc<Widget>> {
        match Widget::get_child_with_name(widget, merchant_window::NAME) {
            None => None,
            Some(ref window) => Some(Rc::clone(window)),
        }
    }

    /// Gets the prop window if it is currently opened
    pub fn get_prop_window(&self, widget: &RcRfc<Widget>) -> Option<RcRfc<Widget>> {
        match Widget::get_child_with_name(widget, prop_window::NAME) {
            None => None,
            Some(ref window) => Some(Rc::clone(window)),
        }
    }

    pub fn set_merchant_window(
        &mut self,
        widget: &RcRfc<Widget>,
        desired_state: bool,
        merchant_id: &str,
    ) {
        self.set_window(widget, self::merchant_window::NAME, desired_state, &|| {
            match GameState::selected().first() {
                None => None,
                Some(ref entity) => Some(MerchantWindow::new(merchant_id, Rc::clone(entity))),
            }
        });

        self.set_inventory_window(widget, desired_state);
    }

    pub fn set_prop_window(
        &mut self,
        widget: &RcRfc<Widget>,
        desired_state: bool,
        prop_index: usize,
    ) {
        self.set_window(widget, self::prop_window::NAME, desired_state, &|| {
            match GameState::selected().first() {
                None => None,
                Some(ref entity) => Some(PropWindow::new(prop_index, Rc::clone(entity))),
            }
        });

        self.set_inventory_window(widget, desired_state);
    }

    pub fn set_inventory_window(&mut self, widget: &RcRfc<Widget>, desired_state: bool) {
        self.set_window(widget, self::inventory_window::NAME, desired_state, &|| {
            match GameState::selected().first() {
                None => None,
                Some(ref entity) => Some(InventoryWindow::new(entity)),
            }
        });
    }

    pub fn set_character_window(&mut self, widget: &RcRfc<Widget>, desired_state: bool) {
        self.set_window(widget, self::character_window::NAME, desired_state, &|| {
            match GameState::selected().first() {
                None => None,
                Some(ref entity) => Some(CharacterWindow::new(entity)),
            }
        });
    }

    pub fn set_console_window(&mut self, _widget: &RcRfc<Widget>, desired_state: bool) {
        self.console_widget
            .borrow_mut()
            .state
            .set_visible(desired_state);
        if desired_state {
            self.console.borrow().grab_keyboard();
        }
    }

    pub fn set_quest_window(&mut self, widget: &RcRfc<Widget>, desired_state: bool) {
        self.set_window(widget, self::quest_window::NAME, desired_state, &|| {
            Some(QuestWindow::new())
        });
    }

    pub fn set_formation_window(&mut self, widget: &RcRfc<Widget>, desired_state: bool) {
        self.set_window(widget, self::formation_window::NAME, desired_state, &|| {
            Some(FormationWindow::new())
        });
    }

    pub fn set_map_window(
        &mut self,
        widget: &RcRfc<Widget>,
        desired_state: bool,
        transition_enabled: bool,
    ) {
        self.set_window(widget, self::world_map_window::NAME, desired_state, &|| {
            Some(WorldMapWindow::new(transition_enabled))
        });
    }

    fn set_window(
        &mut self,
        widget: &RcRfc<Widget>,
        name: &str,
        desired_state: bool,
        cb: &dyn Fn() -> Option<RcRfc<dyn WidgetKind>>,
    ) {
        match Widget::get_child_with_name(widget, name) {
            None => {
                if desired_state {
                    let widget_kind = match cb() {
                        None => return,
                        Some(kind) => kind,
                    };
                    let window = Widget::with_defaults(widget_kind);
                    Widget::add_child_to(&widget, window);
                }
            }
            Some(ref window) => {
                if !desired_state {
                    window.borrow_mut().mark_for_removal();
                }
            }
        }
    }

    // returns true if there was at least one open window, false otherwise
    fn close_all_windows(&mut self, widget: &RcRfc<Widget>) -> bool {
        let mut found = false;
        for name in &WINDOW_NAMES {
            match Widget::get_child_with_name(widget, name) {
                None => continue,
                Some(ref window) => {
                    window.borrow_mut().mark_for_removal();
                    found = true;
                }
            }
        }

        found
    }

    pub fn toggle_formation_window(&mut self, widget: &RcRfc<Widget>) {
        let desired_state = !Widget::has_child_with_name(widget, self::formation_window::NAME);
        self.set_formation_window(widget, desired_state);
    }

    pub fn toggle_console_window(&mut self, widget: &RcRfc<Widget>) {
        let desired_state = !self.console_widget.borrow().state.is_visible();
        self.set_console_window(widget, desired_state);
    }

    pub fn toggle_inventory_window(&mut self, widget: &RcRfc<Widget>) {
        let desired_state = !Widget::has_child_with_name(widget, self::inventory_window::NAME);
        self.set_inventory_window(widget, desired_state);
    }

    pub fn toggle_character_window(&mut self, widget: &RcRfc<Widget>) {
        let desired_state = !Widget::has_child_with_name(widget, self::character_window::NAME);
        self.set_character_window(widget, desired_state);
    }

    pub fn toggle_quest_window(&mut self, widget: &RcRfc<Widget>) {
        let desired_state = !Widget::has_child_with_name(widget, self::quest_window::NAME);
        self.set_quest_window(widget, desired_state);
    }

    pub fn toggle_map_window(&mut self, widget: &RcRfc<Widget>) {
        let desired_state = !Widget::has_child_with_name(widget, self::world_map_window::NAME);
        self.set_map_window(widget, desired_state, false);
    }

    pub fn show_menu(&mut self, widget: &RcRfc<Widget>) {
        let exit_cb = Callback::new(Rc::new(|widget, _| {
            let (_, root_view) = Widget::parent_mut::<RootView>(widget);
            root_view.next_step = Some(NextGameStep::Exit);
        }));

        let menu_cb = Callback::new(Rc::new(|widget, _| {
            let (_, root_view) = Widget::parent_mut::<RootView>(widget);
            root_view.next_step = Some(NextGameStep::MainMenu);
        }));

        let menu = Widget::with_defaults(InGameMenu::new(exit_cb, menu_cb));
        menu.borrow_mut().state.set_modal(true);
        Widget::add_child_to(&widget, menu);
    }

    pub fn show_exit(&mut self, widget: &RcRfc<Widget>) {
        let exit_cb = Callback::new(Rc::new(|widget, _| {
            let (_, view) = Widget::parent_mut::<RootView>(widget);
            view.next_step = Some(NextGameStep::Exit);
        }));

        let window = Widget::with_theme(ConfirmationWindow::new(exit_cb), "exit_confirmation");
        window.borrow_mut().state.set_modal(true);
        Widget::add_child_to(widget, window);
    }

    pub fn end_turn(&self) {
        if GameState::is_pc_current() {
            let mgr = GameState::turn_manager();
            let cbs = mgr.borrow_mut().next();
            script_callback::fire_round_elapsed(cbs);
        }
    }

    pub fn rest(&self) {
        let area_state = GameState::area_state();
        let area = Rc::clone(&area_state.borrow().area.area);

        let target = GameState::player();
        match area.on_rest {
            OnRest::Disabled { ref message } => {
                let mut feedback =
                    AreaFeedbackText::with_target(&target.borrow(), &area_state.borrow());
                feedback.add_entry(message.to_string(), ColorKind::Info);
                area_state.borrow_mut().add_feedback_text(feedback);
            }
            OnRest::FireScript { ref id, ref func } => {
                Script::trigger(id, func, ScriptEntity::from(&target));
            }
        }
    }

    pub fn save(&mut self) {
        if GameState::is_combat_active() {
            self.add_status_text("Cannot save during combat.");
            return;
        }

        if let Err(e) = create_save() {
            error!("Error quick saving game");
            error!("{}", e);
            self.add_status_text("Error performing Save!");
        } else {
            self.add_status_text("Save Complete.");
        }
    }

    pub fn select_party_member(&self, index: usize) {
        let party = GameState::party();

        if let Some(member) = party.get(index) {
            GameState::set_selected_party_member(Rc::clone(member));
        }
    }
}

impl WidgetKind for RootView {
    widget_kind!(NAME);

    fn update(&mut self, widget: &RcRfc<Widget>, millis: u32) {
        let area_state = GameState::area_state();
        let root = Widget::get_root(widget);
        let area = area_state.borrow().area.area.id.clone();
        if area != self.area {
            self.area = area;
            root.borrow_mut().invalidate_children();
        }

        if let Some(instant) = self.status_added {
            let elapsed = util::get_elapsed_millis(instant.elapsed());
            if elapsed > 5000 {
                self.status_added = None;
                self.status.borrow_mut().state.text = String::new();
            }
        }

        let root = Widget::get_root(widget);
        let has_modal = root.borrow().has_modal();
        GameState::set_modal_locked(has_modal);

        let (cx, cy) = (Cursor::get_x(), Cursor::get_y());
        let mut area_view_updated = false;
        if !has_modal {
            let len = root.borrow().children.len();
            for i in (0..len).rev() {
                let child = Rc::clone(&root.borrow().children[i]);
                {
                    let child = child.borrow();
                    if !child.state.is_enabled() || !child.state.visible {
                        continue;
                    }

                    if !child.state.in_bounds(cx, cy) {
                        continue;
                    }
                }

                if Rc::ptr_eq(&child, &self.area_view_widget) {
                    self.area_view
                        .borrow_mut()
                        .update_cursor_and_hover(&self.area_view_widget);
                    area_view_updated = true;
                }
                break;
            }
        }

        if !area_view_updated {
            self.area_view.borrow_mut().clear_area_mouseover();
        }

        if !has_modal && Config::edge_scrolling() {
            if cx == Config::ui_width() - 1 {
                self.area_view.borrow_mut().scroll(-2.0, 0.0, millis);
            } else if cx == 0 {
                self.area_view.borrow_mut().scroll(2.0, 0.0, millis);
            }

            if cy == Config::ui_height() - 1 {
                self.area_view.borrow_mut().scroll(0.0, -2.0, millis);
            } else if cy == 0 {
                self.area_view.borrow_mut().scroll(0.0, 2.0, millis);
            }
        }
    }

    fn on_key_press(&mut self, widget: &RcRfc<Widget>, key: InputAction) -> bool {
        trace!("Key press: {:?} in root view.", key);
        use sulis_core::io::InputAction::*;
        match key {
            Back => {
                if !self.close_all_windows(widget) {
                    self.show_menu(widget);
                }
            }
            ToggleConsole => self.toggle_console_window(widget),
            ToggleInventory => self.toggle_inventory_window(widget),
            ToggleCharacter => self.toggle_character_window(widget),
            ToggleMap => self.toggle_map_window(widget),
            ToggleJournal => self.toggle_quest_window(widget),
            ToggleFormation => self.toggle_formation_window(widget),
            EndTurn => self.end_turn(),
            Rest => self.rest(),
            Exit => self.show_exit(widget),
            SelectAll => GameState::select_party_members(GameState::party()),
            QuickSave => self.save(),
            ScrollUp => self.area_view.borrow_mut().scroll(0.0, 2.0, 33),
            ScrollDown => self.area_view.borrow_mut().scroll(0.0, -2.0, 33),
            ScrollRight => self.area_view.borrow_mut().scroll(-2.0, 0.0, 33),
            ScrollLeft => self.area_view.borrow_mut().scroll(2.0, 0.0, 33),
            SelectPartyMember1 => self.select_party_member(0),
            SelectPartyMember2 => self.select_party_member(1),
            SelectPartyMember3 => self.select_party_member(2),
            SelectPartyMember4 => self.select_party_member(3),
            _ => {
                if let Some(quick_item_bar) = &self.quick_item_bar {
                    let bar: &QuickItemBar = Widget::kind(&quick_item_bar);
                    if bar.check_handle_keybinding(key) {
                        return true;
                    }
                }

                if let Some(abilities_bar) = &self.abilities_bar {
                    let bar: &AbilitiesBar = Widget::kind(abilities_bar);
                    return bar.check_handle_keybinding(key);
                }
            }
        }

        true
    }

    fn on_add(&mut self, widget: &RcRfc<Widget>) -> Vec<RcRfc<Widget>> {
        info!("Adding to root widget.");

        let keys = Config::get_keybindings();
        use InputAction::*;

        self.console_widget.borrow_mut().state.set_visible(false);

        self.area_view = AreaView::new();
        self.area_view_widget = Widget::with_defaults(self.area_view.clone());

        let bot_pane = Widget::empty("bottom_pane");
        {
            let portrait_pane = Widget::with_defaults(PortraitPane::new());

            let formations = create_button(
                &keys,
                ToggleFormation,
                "formations_button",
                Rc::new(|widget, _| {
                    let (root, view) = Widget::parent_mut::<RootView>(widget);
                    view.toggle_formation_window(&root);
                }),
            );

            let select_all = create_button(
                &keys,
                SelectAll,
                "select_all_button",
                Rc::new(|_, _| {
                    GameState::select_party_members(GameState::party());
                }),
            );
            let rest = create_button(
                &keys,
                Rest,
                "rest_button",
                Rc::new(|widget, _| {
                    let (_, view) = Widget::parent_mut::<RootView>(widget);
                    view.rest();
                }),
            );

            let navi_pane = Widget::empty("navi_pane");

            let end_turn_button = create_button(
                &keys,
                EndTurn,
                "end_turn_button",
                Rc::new(|widget, _| {
                    let (_, view) = Widget::parent_mut::<RootView>(widget);
                    view.end_turn();
                }),
            );
            end_turn_button
                .borrow_mut()
                .state
                .set_enabled(GameState::is_pc_current());

            let end_turn_button_ref = Rc::clone(&end_turn_button);
            let mgr = GameState::turn_manager();
            mgr.borrow_mut().listeners.add(ChangeListener::new(
                NAME,
                Box::new(move |timer| {
                    let enabled = match timer.current() {
                        None => false,
                        Some(entity) => entity.borrow().is_party_member(),
                    };
                    end_turn_button_ref.borrow_mut().state.set_enabled(enabled);
                }),
            ));

            let inv_button = create_button(
                &keys,
                ToggleInventory,
                "inventory_button",
                Rc::new(|widget, _| {
                    let (root, view) = Widget::parent_mut::<RootView>(widget);
                    view.toggle_inventory_window(&root);
                }),
            );

            let cha_button = create_button(
                &keys,
                ToggleCharacter,
                "character_button",
                Rc::new(|widget, _| {
                    let (root, view) = Widget::parent_mut::<RootView>(widget);
                    view.toggle_character_window(&root);
                }),
            );

            let map_button = create_button(
                &keys,
                ToggleMap,
                "map_button",
                Rc::new(|widget, _| {
                    let (root, view) = Widget::parent_mut::<RootView>(widget);
                    view.toggle_map_window(&root);
                }),
            );

            let log_button = create_button(
                &keys,
                ToggleJournal,
                "journal_button",
                Rc::new(|widget, _| {
                    let (root, view) = Widget::parent_mut::<RootView>(widget);
                    view.toggle_quest_window(&root);
                }),
            );

            let men_button = create_button(
                &keys,
                Back,
                "menu_button",
                Rc::new(|widget, _| {
                    let (root, view) = Widget::parent_mut::<RootView>(widget);
                    view.show_menu(&root);
                }),
            );

            Widget::add_children_to(
                &navi_pane,
                vec![
                    end_turn_button,
                    inv_button,
                    cha_button,
                    map_button,
                    log_button,
                    men_button,
                ],
            );

            let mut selected = GameState::selected();
            let entity = if selected.is_empty() {
                GameState::player()
            } else {
                selected.remove(0)
            };

            let quick_items = Widget::with_defaults(QuickItemBar::new(&entity, &keys));
            self.quick_item_bar = Some(Rc::clone(&quick_items));

            let abilities = Widget::with_defaults(AbilitiesBar::new(entity, &keys));
            self.abilities_bar = Some(Rc::clone(&abilities));

            let time_label = Widget::with_theme(Label::empty(), "time");
            let mgr = GameState::turn_manager();
            let time = mgr.borrow().current_time();
            let rules = Module::rules();
            let hour = rules.get_hour_name(time.hour);
            time_label
                .borrow_mut()
                .state
                .add_text_arg("day", &time.day.to_string());
            time_label.borrow_mut().state.add_text_arg("hour", hour);
            time_label
                .borrow_mut()
                .state
                .add_text_arg("round", &time.round.to_string());

            let time_label_ref = Rc::clone(&time_label);
            mgr.borrow_mut().time_listeners.add(ChangeListener::new(
                NAME,
                Box::new(move |time| {
                    let rules = Module::rules();
                    let hour = rules.get_hour_name(time.hour);
                    time_label_ref
                        .borrow_mut()
                        .state
                        .add_text_arg("day", &time.day.to_string());
                    time_label_ref.borrow_mut().state.add_text_arg("hour", hour);
                    time_label_ref
                        .borrow_mut()
                        .state
                        .add_text_arg("round", &time.round.to_string());
                    time_label_ref.borrow_mut().invalidate_layout();
                }),
            ));

            Widget::add_children_to(
                &bot_pane,
                vec![
                    abilities,
                    quick_items,
                    navi_pane,
                    portrait_pane,
                    select_all,
                    formations,
                    rest,
                    time_label,
                ],
            );
        }

        let widget_ref = Rc::clone(widget);
        GameState::add_party_death_listener(ChangeListener::new(
            NAME,
            Box::new(move |party| {
                if !is_defeated(party) {
                    return;
                }

                // set player to disabled, even though they are actually dead
                // this prevents this callback from being called over and over
                party[0].borrow_mut().actor.set_disabled(true);

                let menu_cb = Callback::new(Rc::new(|widget, _| {
                    let (_, view) = Widget::parent_mut::<RootView>(widget);
                    view.next_step = Some(NextGameStep::MainMenu);
                }));
                let menu = Widget::with_defaults(GameOverWindow::new(menu_cb, String::new()));
                Widget::add_child_to(&widget_ref, menu);
            }),
        ));

        let ap_bar = Widget::with_defaults(ApBar::new(GameState::player()));

        let ticker = Widget::with_defaults(InitiativeTicker::new());

        // area widget must be the first entry in the children list
        vec![
            Rc::clone(&self.area_view_widget),
            bot_pane,
            ap_bar,
            ticker,
            self.status.clone(),
            Rc::clone(&self.console_widget),
        ]
    }
}

type CB = dyn Fn(&Rc<RefCell<Widget>>, &mut dyn WidgetKind);

fn create_button(
    keybindings: &HashMap<InputAction, Key>,
    action: InputAction,
    id: &str,
<<<<<<< HEAD
    cb: Rc<dyn Fn(&RcRfc<Widget>, &mut dyn WidgetKind)>,
) -> RcRfc<Widget> {
=======
    cb: Rc<CB>,
) -> Rc<RefCell<Widget>> {
>>>>>>> 5566100b
    let button = Widget::with_theme(Button::empty(), id);
    {
        let mut button = button.borrow_mut();
        button.state.add_callback(Callback::new(cb));
        if let Some(key) = keybindings.get(&action) {
            button.state.add_text_arg("keybinding", &key.short_name())
        }
    }

    button
}

fn is_defeated(party: &[RcRfc<EntityState>]) -> bool {
    if party.is_empty() {
        return true;
    }

    {
        let player = &party[0].borrow().actor;
        if player.is_dead() && !player.is_disabled() {
            return true;
        }
    }

    for member in party.iter() {
        if !member.borrow().actor.is_dead() {
            return false;
        }
    }

    true
}<|MERGE_RESOLUTION|>--- conflicted
+++ resolved
@@ -700,19 +700,14 @@
     }
 }
 
-type CB = dyn Fn(&Rc<RefCell<Widget>>, &mut dyn WidgetKind);
+type CB = dyn Fn(&RcRfc<Widget>, &mut dyn WidgetKind);
 
 fn create_button(
     keybindings: &HashMap<InputAction, Key>,
     action: InputAction,
     id: &str,
-<<<<<<< HEAD
-    cb: Rc<dyn Fn(&RcRfc<Widget>, &mut dyn WidgetKind)>,
+    cb: Rc<CB>,
 ) -> RcRfc<Widget> {
-=======
-    cb: Rc<CB>,
-) -> Rc<RefCell<Widget>> {
->>>>>>> 5566100b
     let button = Widget::with_theme(Button::empty(), id);
     {
         let mut button = button.borrow_mut();
